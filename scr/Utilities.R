--- conflicted
+++ resolved
@@ -11,12 +11,8 @@
 
 ############################################################################
 load.data = function() {
-<<<<<<< HEAD
-  setwd("D:/GitHub/covid_wildfire")
-=======
   project.dir = dirname(dirname(rstudioapi::getActiveDocumentContext()$path))
   setwd(project.dir)
->>>>>>> 55bba0be
   in.path = "data/moddat_Feb2021.csv"
   df = read.csv(in.path)
   
@@ -24,10 +20,6 @@
   df$date = ymd(df$date)
   df$dayofweek = as.factor(df$dayofweek)
   df$FIPS = as.factor(as.character(df$FIPS))
-<<<<<<< HEAD
-  df$State = as.factor(df$State)
-=======
->>>>>>> 55bba0be
   df = arrange(df, date)
   
   irow = (df$hazardmap>=27)&(!is.na(df$hazardmap>=27))
@@ -40,6 +32,7 @@
   
   return(df)
 }
+
 
 
 ############################################################################
