# Mac configuration files
.DS_Store

.webloc

.ipynb_checkpoints

.idea/ 

<<<<<<< HEAD
.pickle 

=======
.pickle
>>>>>>> f0a240c7

/data/ 
/trash/
/researches/
<|MERGE_RESOLUTION|>--- conflicted
+++ resolved
@@ -7,12 +7,9 @@
 
 .idea/ 
 
-<<<<<<< HEAD
+
 .pickle 
 
-=======
-.pickle
->>>>>>> f0a240c7
 
 /data/ 
 /trash/
